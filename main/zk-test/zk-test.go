--- conflicted
+++ resolved
@@ -32,17 +32,14 @@
 
 func main() {
 
-<<<<<<< HEAD
-	evts, quit := qzk.ListenToZooKeeper(config.DomainMapping.Zookeeper)
-=======
+
 	config, err := conf.FromFile(configFilePath)
 
 	if err != nil {
 		panic(err)
 	}
 
-	evts, quit := qzk.ListenToZooKeeper(config.ServicesMapping.Zookeeper, true)
->>>>>>> 4074b5e6
+	evts, quit := qzk.ListenToZooKeeper(config.DomainMapping.Zookeeper, true)
 	go showEvents(evts)
 	reader := bufio.NewReader(os.Stdin)
 	_, _ = reader.ReadString('\n')
